--- conflicted
+++ resolved
@@ -132,23 +132,18 @@
    * @param size The maximum number of bytes to write
    * @return The number of bytes actually written.
    */
-<<<<<<< HEAD
-  def writeTo(destChannel: GatheringByteChannel, writePosition: Long, size: Int): Int =
-    channel.transferTo(start + writePosition, math.min(size, sizeInBytes), destChannel).toInt
-=======
   def writeTo(destChannel: GatheringByteChannel, writePosition: Long, size: Int): Int = {
     // Ensure that the underlying size has not changed.
-    val newSize = scala.math.min(channel.size().toInt, limit) - start
+    val newSize = math.min(channel.size().toInt, end) - start
     if (newSize < _size.get()) {
       throw new KafkaException("Size of FileMessageSet %s has been truncated during write: old size %d, new size %d"
         .format(file.getAbsolutePath, _size.get(), newSize))
     }
-    val bytesTransferred = channel.transferTo(start + writePosition, scala.math.min(size, sizeInBytes), destChannel).toInt
+    val bytesTransferred = channel.transferTo(start + writePosition, math.min(size, sizeInBytes), destChannel).toInt
     trace("FileMessageSet " + file.getAbsolutePath + " : bytes transferred : " + bytesTransferred
-      + " bytes requested for transfer : " + scala.math.min(size, sizeInBytes))
+      + " bytes requested for transfer : " + math.min(size, sizeInBytes))
     bytesTransferred
   }
->>>>>>> 92ecebec
   
   /**
    * Get a shallow iterator over the messages in the set.
